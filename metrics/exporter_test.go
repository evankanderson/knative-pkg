/*
Copyright 2018 The Knative Authors.
Licensed under the Apache License, Version 2.0 (the "License");
you may not use this file except in compliance with the License.
You may obtain a copy of the License at
    http://www.apache.org/licenses/LICENSE-2.0
Unless required by applicable law or agreed to in writing, software
distributed under the License is distributed on an "AS IS" BASIS,
WITHOUT WARRANTIES OR CONDITIONS OF ANY KIND, either express or implied.
See the License for the specific language governing permissions and
limitations under the License.
*/
package metrics

import (
	"os"
	"path"
	"testing"
	"time"

	"go.opencensus.io/stats"
	"go.opencensus.io/stats/view"
	"go.opencensus.io/tag"
	. "knative.dev/pkg/logging/testing"
	"knative.dev/pkg/metrics/metricskey"
)

// TODO UTs should move to eventing and serving, as appropriate.
// 	See https://github.com/knative/pkg/issues/608

const (
	testNS            = "test"
	testService       = "test-service"
	testRoute         = "test-route"
	testConfiguration = "test-configuration"
	testRevision      = "test-revision"

	testBroker              = "test-broker"
	testEventType           = "test-eventtype"
	testEventSource         = "test-eventsource"
	testTrigger             = "test-trigger"
	testFilterType          = "test-filtertype"
	testFilterSource        = "test-filtersource"
	testSource              = "test-source"
	testSourceResourceGroup = "test-source-rg"
)

var (
	testView = &view.View{
		Description: "Test View",
		Measure:     stats.Int64("test", "Test Measure", stats.UnitNone),
		Aggregation: view.LastValue(),
		TagKeys:     []tag.Key{},
	}

	nsKey = tag.Tag{Key: mustNewTagKey(metricskey.LabelNamespaceName), Value: testNS}

	serviceKey  = tag.Tag{Key: mustNewTagKey(metricskey.LabelServiceName), Value: testService}
	routeKey    = tag.Tag{Key: mustNewTagKey(metricskey.LabelRouteName), Value: testRoute}
	revisionKey = tag.Tag{Key: mustNewTagKey(metricskey.LabelRevisionName), Value: testRevision}

	brokerKey              = tag.Tag{Key: mustNewTagKey(metricskey.LabelName), Value: testBroker}
	triggerKey             = tag.Tag{Key: mustNewTagKey(metricskey.LabelName), Value: testTrigger}
	triggerBrokerKey       = tag.Tag{Key: mustNewTagKey(metricskey.LabelBrokerName), Value: testBroker}
	filterTypeKey          = tag.Tag{Key: mustNewTagKey(metricskey.LabelFilterType), Value: testFilterType}
	filterSourceKey        = tag.Tag{Key: mustNewTagKey(metricskey.LabelFilterSource), Value: testFilterSource}
	sourceKey              = tag.Tag{Key: mustNewTagKey(metricskey.LabelName), Value: testSource}
	sourceResourceGroupKey = tag.Tag{Key: mustNewTagKey(metricskey.LabelResourceGroup), Value: testSourceResourceGroup}
	eventTypeKey           = tag.Tag{Key: mustNewTagKey(metricskey.LabelEventType), Value: testEventType}
	eventSourceKey         = tag.Tag{Key: mustNewTagKey(metricskey.LabelEventSource), Value: testEventSource}

	revisionTestTags = []tag.Tag{nsKey, serviceKey, routeKey, revisionKey}

	brokerTestTags  = []tag.Tag{nsKey, brokerKey, eventTypeKey, eventSourceKey}
	triggerTestTags = []tag.Tag{nsKey, triggerKey, triggerBrokerKey, filterTypeKey, filterSourceKey}
	sourceTestTags  = []tag.Tag{nsKey, sourceKey, sourceResourceGroupKey, eventTypeKey, eventSourceKey}
)

func mustNewTagKey(s string) tag.Key {
	tagKey, err := tag.NewKey(s)
	if err != nil {
		panic(err)
	}
	return tagKey
}

func getResourceLabelValue(key string, tags []tag.Tag) string {
	for _, t := range tags {
		if t.Key.Name() == key {
			return t.Value
		}
	}
	return ""
}

func TestMain(m *testing.M) {
	resetCurPromSrv()
	os.Exit(m.Run())
}

func TestMetricsExporter(t *testing.T) {
	tests := []struct {
		name          string
		config        *metricsConfig
		expectSuccess bool
	}{{
		name: "unsupportedBackend",
		config: &metricsConfig{
			domain:             servingDomain,
			component:          testComponent,
			backendDestination: "unsupported",
			stackdriverClientConfig: StackdriverClientConfig{
				ProjectID: "",
			},
		},
		expectSuccess: false,
	}, {
		name: "validConfig",
		config: &metricsConfig{
			domain:             servingDomain,
			component:          testComponent,
			backendDestination: Stackdriver,
			stackdriverClientConfig: StackdriverClientConfig{
				ProjectID: "testProj",
			},
		},
		expectSuccess: true,
	}, {
		name: "stackdriverConfigOnly",
		config: &metricsConfig{
			backendDestination: Stackdriver,
			stackdriverClientConfig: StackdriverClientConfig{
				ProjectID:   "project",
				GCPLocation: "us-west1",
				ClusterName: "cluster",
				UseSecret:   true,
			},
		},
		expectSuccess: true,
	}, {
		name: "fullValidConfig",
		config: &metricsConfig{
			domain:                            servingDomain,
			component:                         testComponent,
			backendDestination:                Stackdriver,
			reportingPeriod:                   60 * time.Second,
			isStackdriverBackend:              true,
			stackdriverMetricTypePrefix:       path.Join(servingDomain, testComponent),
			stackdriverCustomMetricTypePrefix: path.Join(customMetricTypePrefix, defaultCustomMetricSubDomain, testComponent),
<<<<<<< HEAD
			stackdriverClientConfig: stackdriverClientConfig{
				ProjectID:          "project",
				GCPLocation:        "us-west1",
				ClusterName:        "cluster",
				GCPSecretName:      "secret",
				GCPSecretNamespace: "secret-ns",
=======
			stackdriverCustomMetricsSubDomain: defaultCustomMetricSubDomain,
			stackdriverClientConfig: StackdriverClientConfig{
				ProjectID:   "project",
				GCPLocation: "us-west1",
				ClusterName: "cluster",
				UseSecret:   true,
>>>>>>> 4d39b058
			},
		},
		expectSuccess: true,
	}, {
		name: "prometheusBackendWithStackdriverConfig",
		config: &metricsConfig{
			domain:             servingDomain,
			component:          testComponent,
			backendDestination: Prometheus,
			reportingPeriod:    5 * time.Second,
			prometheusPort:     defaultPrometheusPort,
			stackdriverClientConfig: StackdriverClientConfig{
				ProjectID:   "project",
				GCPLocation: "us-west1",
				ClusterName: "cluster",
				UseSecret:   true,
			},
		},
		expectSuccess: true,
	}, {
		// GCP specifies a list of valid locations, check the exporter can be created
		// even if an invalid location is passed in.
		name: "invalidStackdriverGcpLocation",
		config: &metricsConfig{
			domain:                            servingDomain,
			component:                         testComponent,
			backendDestination:                Stackdriver,
			reportingPeriod:                   60 * time.Second,
			isStackdriverBackend:              true,
			stackdriverMetricTypePrefix:       path.Join(servingDomain, testComponent),
			stackdriverCustomMetricTypePrefix: path.Join(customMetricTypePrefix, defaultCustomMetricSubDomain, testComponent),
<<<<<<< HEAD
			stackdriverClientConfig: stackdriverClientConfig{
				ProjectID:          "project",
				GCPLocation:        "narnia",
				ClusterName:        "cluster",
				GCPSecretName:      "secret",
				GCPSecretNamespace: "secret-ns",
=======
			stackdriverCustomMetricsSubDomain: defaultCustomMetricSubDomain,
			stackdriverClientConfig: StackdriverClientConfig{
				ProjectID:   "project",
				GCPLocation: "narnia",
				ClusterName: "cluster",
				UseSecret:   true,
>>>>>>> 4d39b058
			},
		},
		expectSuccess: true,
	}, {
		name: "missingProjectID",
		config: &metricsConfig{
			domain:                            servingDomain,
			component:                         testComponent,
			backendDestination:                Stackdriver,
			reportingPeriod:                   60 * time.Second,
			isStackdriverBackend:              true,
			stackdriverMetricTypePrefix:       path.Join(servingDomain, testComponent),
			stackdriverCustomMetricTypePrefix: path.Join(customMetricTypePrefix, defaultCustomMetricSubDomain, testComponent),
<<<<<<< HEAD
			stackdriverClientConfig: stackdriverClientConfig{
				GCPLocation:        "narnia",
				ClusterName:        "cluster",
				GCPSecretName:      "secret",
				GCPSecretNamespace: "secret-ns",
=======
			stackdriverCustomMetricsSubDomain: defaultCustomMetricSubDomain,
			stackdriverClientConfig: StackdriverClientConfig{
				GCPLocation: "narnia",
				ClusterName: "cluster",
				UseSecret:   true,
>>>>>>> 4d39b058
			},
		},
		expectSuccess: true,
	}, {
		name: "partialStackdriverConfig",
		config: &metricsConfig{
			domain:                            servingDomain,
			component:                         testComponent,
			backendDestination:                Stackdriver,
			reportingPeriod:                   60 * time.Second,
			isStackdriverBackend:              true,
			stackdriverMetricTypePrefix:       path.Join(servingDomain, testComponent),
			stackdriverCustomMetricTypePrefix: path.Join(customMetricTypePrefix, defaultCustomMetricSubDomain, testComponent),
<<<<<<< HEAD
			stackdriverClientConfig: stackdriverClientConfig{
=======
			stackdriverCustomMetricsSubDomain: defaultCustomMetricSubDomain,
			stackdriverClientConfig: StackdriverClientConfig{
>>>>>>> 4d39b058
				ProjectID: "project",
			},
		},
		expectSuccess: true,
	}}

	// getStackdriverSecretFunc = fakeGetStackdriverSecret
	for _, test := range tests {
		t.Run(test.name, func(t *testing.T) {
			e, err := newMetricsExporter(test.config, TestLogger(t))

			succeeded := e != nil && err == nil
			if test.expectSuccess != succeeded {
				t.Errorf("Unexpected test result. Expected success? [%v]. Error: [%v]", test.expectSuccess, err)
			}
		})
	}
}

func TestInterlevedExporters(t *testing.T) {
	// Disabling this test as it fails intermittently.
	// Refer to https://github.com/knative/pkg/issues/406
	t.Skip()

	// First create a stackdriver exporter
	_, err := newMetricsExporter(&metricsConfig{
		domain:             servingDomain,
		component:          testComponent,
		backendDestination: Stackdriver,
		stackdriverClientConfig: StackdriverClientConfig{
			ProjectID: testProj,
		},
	}, TestLogger(t))
	if err != nil {
		t.Error(err)
	}
	expectNoPromSrv(t)
	// Then switch to prometheus exporter
	_, err = newMetricsExporter(&metricsConfig{
		domain:             servingDomain,
		component:          testComponent,
		backendDestination: Prometheus,
		prometheusPort:     9090}, TestLogger(t))
	if err != nil {
		t.Error(err)
	}
	expectPromSrv(t, ":9090")
	// Finally switch to stackdriver exporter
	_, err = newMetricsExporter(&metricsConfig{
		domain:             servingDomain,
		component:          testComponent,
		backendDestination: Stackdriver,
		stackdriverClientConfig: StackdriverClientConfig{
			ProjectID: testProj,
		},
	}, TestLogger(t))
	if err != nil {
		t.Error(err)
	}
}

func TestFlushExporter(t *testing.T) {
	// No exporter - no action should be taken
	setCurMetricsConfig(nil)
	if want, got := false, FlushExporter(); got != want {
		t.Errorf("Expected %v, got %v.", want, got)
	}

	// Prometheus exporter shouldn't do anything because
	// it doesn't implement Flush()
	c := &metricsConfig{
		domain:             servingDomain,
		component:          testComponent,
		reportingPeriod:    1 * time.Minute,
		backendDestination: Prometheus,
	}
	e, err := newMetricsExporter(c, TestLogger(t))
	if err != nil {
		t.Errorf("Expected no error. got %v", err)
	} else {
		setCurMetricsExporter(e)
		if want, got := false, FlushExporter(); got != want {
			t.Errorf("Expected %v, got %v.", want, got)
		}
	}

	c = &metricsConfig{
		domain:                            servingDomain,
		component:                         testComponent,
		backendDestination:                Stackdriver,
		isStackdriverBackend:              true,
		reportingPeriod:                   1 * time.Minute,
		stackdriverMetricTypePrefix:       path.Join(servingDomain, testComponent),
		stackdriverCustomMetricTypePrefix: path.Join(defaultCustomMetricSubDomain, testComponent),
		stackdriverClientConfig: StackdriverClientConfig{
			ProjectID: testProj,
		},
	}

	e, err = newMetricsExporter(c, TestLogger(t))
	if err != nil {
		t.Errorf("Expected no error. got %v", err)
	} else {
		setCurMetricsExporter(e)
		if want, got := true, FlushExporter(); got != want {
			t.Errorf("Expected %v, got %v.", want, got)
		}
	}
}<|MERGE_RESOLUTION|>--- conflicted
+++ resolved
@@ -147,21 +147,11 @@
 			isStackdriverBackend:              true,
 			stackdriverMetricTypePrefix:       path.Join(servingDomain, testComponent),
 			stackdriverCustomMetricTypePrefix: path.Join(customMetricTypePrefix, defaultCustomMetricSubDomain, testComponent),
-<<<<<<< HEAD
-			stackdriverClientConfig: stackdriverClientConfig{
-				ProjectID:          "project",
-				GCPLocation:        "us-west1",
-				ClusterName:        "cluster",
-				GCPSecretName:      "secret",
-				GCPSecretNamespace: "secret-ns",
-=======
-			stackdriverCustomMetricsSubDomain: defaultCustomMetricSubDomain,
 			stackdriverClientConfig: StackdriverClientConfig{
 				ProjectID:   "project",
 				GCPLocation: "us-west1",
 				ClusterName: "cluster",
 				UseSecret:   true,
->>>>>>> 4d39b058
 			},
 		},
 		expectSuccess: true,
@@ -193,21 +183,11 @@
 			isStackdriverBackend:              true,
 			stackdriverMetricTypePrefix:       path.Join(servingDomain, testComponent),
 			stackdriverCustomMetricTypePrefix: path.Join(customMetricTypePrefix, defaultCustomMetricSubDomain, testComponent),
-<<<<<<< HEAD
-			stackdriverClientConfig: stackdriverClientConfig{
-				ProjectID:          "project",
-				GCPLocation:        "narnia",
-				ClusterName:        "cluster",
-				GCPSecretName:      "secret",
-				GCPSecretNamespace: "secret-ns",
-=======
-			stackdriverCustomMetricsSubDomain: defaultCustomMetricSubDomain,
 			stackdriverClientConfig: StackdriverClientConfig{
 				ProjectID:   "project",
 				GCPLocation: "narnia",
 				ClusterName: "cluster",
 				UseSecret:   true,
->>>>>>> 4d39b058
 			},
 		},
 		expectSuccess: true,
@@ -221,19 +201,10 @@
 			isStackdriverBackend:              true,
 			stackdriverMetricTypePrefix:       path.Join(servingDomain, testComponent),
 			stackdriverCustomMetricTypePrefix: path.Join(customMetricTypePrefix, defaultCustomMetricSubDomain, testComponent),
-<<<<<<< HEAD
-			stackdriverClientConfig: stackdriverClientConfig{
-				GCPLocation:        "narnia",
-				ClusterName:        "cluster",
-				GCPSecretName:      "secret",
-				GCPSecretNamespace: "secret-ns",
-=======
-			stackdriverCustomMetricsSubDomain: defaultCustomMetricSubDomain,
 			stackdriverClientConfig: StackdriverClientConfig{
 				GCPLocation: "narnia",
 				ClusterName: "cluster",
 				UseSecret:   true,
->>>>>>> 4d39b058
 			},
 		},
 		expectSuccess: true,
@@ -247,12 +218,7 @@
 			isStackdriverBackend:              true,
 			stackdriverMetricTypePrefix:       path.Join(servingDomain, testComponent),
 			stackdriverCustomMetricTypePrefix: path.Join(customMetricTypePrefix, defaultCustomMetricSubDomain, testComponent),
-<<<<<<< HEAD
-			stackdriverClientConfig: stackdriverClientConfig{
-=======
-			stackdriverCustomMetricsSubDomain: defaultCustomMetricSubDomain,
-			stackdriverClientConfig: StackdriverClientConfig{
->>>>>>> 4d39b058
+			stackdriverClientConfig: StackdriverClientConfig{
 				ProjectID: "project",
 			},
 		},
