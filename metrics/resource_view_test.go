--- conflicted
+++ resolved
@@ -160,7 +160,7 @@
 	if err != nil {
 		return err
 	}
-	newStackdriverExporterFunc = func(o stackdriver.Options) (view.Exporter, error) {
+	newStackdriverExporterFunc = func(o sd.Options) (view.Exporter, error) {
 		o.MonitoringClientOptions = append(o.MonitoringClientOptions, option.WithGRPCConn(conn))
 		return newOpencensusSDExporter(o)
 	}
@@ -337,35 +337,10 @@
 	}, {
 		name: "Stackdriver",
 		init: func() error {
-<<<<<<< HEAD
-			if err := sdFake.start(); err != nil {
-				return err
-			}
-			conn, err := grpc.Dial(sdFake.address, grpc.WithInsecure())
-			if err != nil {
-				return err
-			}
-			newStackdriverExporterFunc = func(o sd.Options) (view.Exporter, error) {
-				o.MonitoringClientOptions = append(o.MonitoringClientOptions, option.WithGRPCConn(conn))
-				return newOpencensusSDExporter(o)
-			}
-			// File: must exist, be json of credentialsFile, and type must be a jwtConfig or oauth2Config
-			tmp, err := ioutil.TempFile("", "metrics-sd-test")
-			if err != nil {
-				return err
-			}
-			credentialsContent := []byte(`{"type": "service_account"}`)
-			if _, err := tmp.Write(credentialsContent); err != nil {
-				return err
-			}
-			os.Setenv("GOOGLE_APPLICATION_CREDENTIALS", tmp.Name())
-			return UpdateExporter(configForBackend(stackdriver), logtesting.TestLogger(t))
-=======
 			if err := initSdFake(&sdFake); err != nil {
 				return err
 			}
-			return UpdateExporter(configForBackend(Stackdriver), logtesting.TestLogger(t))
->>>>>>> 1b99dc19
+			return UpdateExporter(configForBackend(stackdriver), logtesting.TestLogger(t))
 		},
 		validate: func(t *testing.T) {
 			records := []metricExtract{}
@@ -429,10 +404,10 @@
 		Domain:    servingDomain,
 		Component: "autoscaler",
 		ConfigMap: map[string]string{
-			BackendDestinationKey:            string(Stackdriver),
-			AllowStackdriverCustomMetricsKey: "false",
-			ReportingPeriodKey:               "1",
-			StackdriverProjectIDKey:          "foobar",
+			BackendDestinationKey:            string(stackdriver),
+			allowStackdriverCustomMetricsKey: "false",
+			reportingPeriodKey:               "1",
+			stackdriverProjectIDKey:          "foobar",
 		},
 	}
 
