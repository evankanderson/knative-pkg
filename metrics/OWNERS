# The OWNERS file is used by prow to automatically merge approved PRs.

approvers:
<<<<<<< HEAD
- mdemirhan
- yanweiguo
=======
- metrics-approvers

reviewers:
- metrics-reviewers
>>>>>>> b8e331a6
<|MERGE_RESOLUTION|>--- conflicted
+++ resolved
@@ -1,12 +1,10 @@
 # The OWNERS file is used by prow to automatically merge approved PRs.
 
 approvers:
-<<<<<<< HEAD
 - mdemirhan
 - yanweiguo
-=======
-- metrics-approvers
 
 reviewers:
-- metrics-reviewers
->>>>>>> b8e331a6
+- mdemirhan
+- yanweiguo
+- skonto