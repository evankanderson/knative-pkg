/*
Copyright 2018 The Knative Authors

Licensed under the Apache License, Version 2.0 (the "License");
you may not use this file except in compliance with the License.
You may obtain a copy of the License at

    http://www.apache.org/licenses/LICENSE-2.0

Unless required by applicable law or agreed to in writing, software
distributed under the License is distributed on an "AS IS" BASIS,
WITHOUT WARRANTIES OR CONDITIONS OF ANY KIND, either express or implied.
See the License for the specific language governing permissions and
limitations under the License.
*/
package metrics

import (
	"context"
	"os"
	"path"
	"testing"
	"time"

	"github.com/google/go-cmp/cmp"
	"github.com/google/go-cmp/cmp/cmpopts"

	"go.opencensus.io/stats"
	"go.opencensus.io/stats/view"

	. "knative.dev/pkg/logging/testing"
	"knative.dev/pkg/metrics/metricstest"
)

// TODO UTs should move to eventing and serving, as appropriate.
// 	See https://github.com/knative/pkg/issues/608

const (
	servingDomain         = "knative.dev/serving"
	internalServingDomain = "knative.dev/internal/serving"
	eventingDomain        = "knative.dev/eventing"
	customSubDomain       = "test.domain"
	testComponent         = "testComponent"
	testProj              = "test-project"
	anotherProj           = "another-project"
)

var (
	errorTests = []struct {
		name        string
		ops         ExporterOptions
		expectedErr string
	}{{
		name: "empty config",
		ops: ExporterOptions{
			Domain:    servingDomain,
			Component: testComponent,
		},
		expectedErr: "metrics config map cannot be empty",
	}, {
		name: "unsupportedBackend",
		ops: ExporterOptions{
			ConfigMap: map[string]string{
				"metrics.backend-destination":    "unsupported",
				"metrics.stackdriver-project-id": testProj,
			},
			Domain:    servingDomain,
			Component: testComponent,
		},
		expectedErr: "unsupported metrics backend value \"unsupported\"",
	}, {
		name: "emptyDomain",
		ops: ExporterOptions{
			ConfigMap: map[string]string{
				"metrics.backend-destination": "prometheus",
			},
			Domain:    "",
			Component: testComponent,
		},
		expectedErr: "metrics domain cannot be empty",
	}, {
		name: "invalidComponent",
		ops: ExporterOptions{
			ConfigMap: map[string]string{
				"metrics.backend-destination": "prometheus",
			},
			Domain:    servingDomain,
			Component: "",
		},
		expectedErr: "metrics component name cannot be empty",
	}, {
		name: "invalidReportingPeriod",
		ops: ExporterOptions{
			ConfigMap: map[string]string{
				"metrics.backend-destination":      "prometheus",
				"metrics.reporting-period-seconds": "test",
			},
			Domain:    servingDomain,
			Component: testComponent,
		},
		expectedErr: "invalid metrics.reporting-period-seconds value \"test\"",
	}, {
		name: "invalidAllowStackdriverCustomMetrics",
		ops: ExporterOptions{
			ConfigMap: map[string]string{
				"metrics.backend-destination":              "stackdriver",
				"metrics.allow-stackdriver-custom-metrics": "test",
			},
			Domain:    servingDomain,
			Component: testComponent,
		},
		expectedErr: "invalid metrics.allow-stackdriver-custom-metrics value \"test\"",
	}, {
		name: "tooSmallPrometheusPort",
		ops: ExporterOptions{
			ConfigMap: map[string]string{
				"metrics.backend-destination": "prometheus",
			},
			Domain:         servingDomain,
			Component:      testComponent,
			PrometheusPort: 1023,
		},
		expectedErr: "invalid port 1023, should between 1024 and 65535",
	}, {
		name: "tooBigPrometheusPort",
		ops: ExporterOptions{
			ConfigMap: map[string]string{
				"metrics.backend-destination": "prometheus",
			},
			Domain:         servingDomain,
			Component:      testComponent,
			PrometheusPort: 65536,
		},
		expectedErr: "invalid port 65536, should between 1024 and 65535",
	}}
	successTests = []struct {
		name                string
		ops                 ExporterOptions
		expectedConfig      metricsConfig
		expectedNewExporter bool // Whether the config requires a new exporter compared to previous test case
	}{
		// Note the first unit test is skipped in TestUpdateExporterFromConfigMap since
		// unit test does not have application default credentials.
		{
			name: "stackdriverProjectIDMissing",
			ops: ExporterOptions{
				ConfigMap: map[string]string{
					"metrics.backend-destination": "stackdriver",
				},
				Domain:    servingDomain,
				Component: testComponent,
			},
			expectedConfig: metricsConfig{
				domain:                            servingDomain,
				component:                         testComponent,
				backendDestination:                Stackdriver,
				reportingPeriod:                   60 * time.Second,
				isStackdriverBackend:              true,
				stackdriverMetricTypePrefix:       path.Join(servingDomain, testComponent),
				stackdriverCustomMetricTypePrefix: path.Join(customMetricTypePrefix, defaultCustomMetricSubDomain, testComponent),
			},
			expectedNewExporter: true,
		}, {
			name: "backendKeyMissing",
			ops: ExporterOptions{
				ConfigMap: map[string]string{},
				Domain:    servingDomain,
				Component: testComponent,
			},
			expectedConfig: metricsConfig{
				domain:             servingDomain,
				component:          testComponent,
				backendDestination: Prometheus,
				reportingPeriod:    5 * time.Second,
				prometheusPort:     defaultPrometheusPort,
			},
			expectedNewExporter: true,
		}, {
			name: "validStackdriver",
			ops: ExporterOptions{
				ConfigMap: map[string]string{
					"metrics.backend-destination":      "stackdriver",
					"metrics.stackdriver-project-id":   anotherProj,
					"metrics.stackdriver-gcp-location": "us-west1",
					"metrics.stackdriver-cluster-name": "cluster",
					"metrics.stackdriver-use-secret":   "true",
				},
				Domain:    servingDomain,
				Component: testComponent,
			},
			expectedConfig: metricsConfig{
				domain:                            servingDomain,
				component:                         testComponent,
				backendDestination:                Stackdriver,
				reportingPeriod:                   60 * time.Second,
				isStackdriverBackend:              true,
				stackdriverMetricTypePrefix:       path.Join(servingDomain, testComponent),
				stackdriverCustomMetricTypePrefix: path.Join(customMetricTypePrefix, defaultCustomMetricSubDomain, testComponent),
<<<<<<< HEAD
				stackdriverClientConfig: stackdriverClientConfig{
					ProjectID:          anotherProj,
					GCPLocation:        "us-west1",
					ClusterName:        "cluster",
					GCPSecretName:      "secret",
					GCPSecretNamespace: "secret-ns",
=======
				stackdriverCustomMetricsSubDomain: defaultCustomMetricSubDomain,
				stackdriverClientConfig: StackdriverClientConfig{
					ProjectID:   anotherProj,
					GCPLocation: "us-west1",
					ClusterName: "cluster",
					UseSecret:   true,
>>>>>>> 4d39b058
				},
			},
			expectedNewExporter: true,
		}, {
			name: "validPartialStackdriver",
			ops: ExporterOptions{
				ConfigMap: map[string]string{
					"metrics.backend-destination":      "stackdriver",
					"metrics.stackdriver-project-id":   anotherProj,
					"metrics.stackdriver-cluster-name": "cluster",
				},
				Domain:    servingDomain,
				Component: testComponent,
			},
			expectedConfig: metricsConfig{
				domain:                            servingDomain,
				component:                         testComponent,
				backendDestination:                Stackdriver,
				reportingPeriod:                   60 * time.Second,
				isStackdriverBackend:              true,
				stackdriverMetricTypePrefix:       path.Join(servingDomain, testComponent),
				stackdriverCustomMetricTypePrefix: path.Join(customMetricTypePrefix, defaultCustomMetricSubDomain, testComponent),
<<<<<<< HEAD
				stackdriverClientConfig: stackdriverClientConfig{
=======
				stackdriverCustomMetricsSubDomain: defaultCustomMetricSubDomain,
				stackdriverClientConfig: StackdriverClientConfig{
>>>>>>> 4d39b058
					ProjectID:   anotherProj,
					ClusterName: "cluster",
				},
			},
			expectedNewExporter: true,
		}, {
			name: "validPrometheus",
			ops: ExporterOptions{
				ConfigMap: map[string]string{
					"metrics.backend-destination": "prometheus",
				},
				Domain:    servingDomain,
				Component: testComponent,
			},
			expectedConfig: metricsConfig{
				domain:             servingDomain,
				component:          testComponent,
				backendDestination: Prometheus,
				reportingPeriod:    5 * time.Second,
				prometheusPort:     defaultPrometheusPort,
			},
			expectedNewExporter: true,
		}, {
			name: "validCapitalStackdriver",
			ops: ExporterOptions{
				ConfigMap: map[string]string{
					"metrics.backend-destination":    "Stackdriver",
					"metrics.stackdriver-project-id": testProj,
				},
				Domain:    servingDomain,
				Component: testComponent,
			},
			expectedConfig: metricsConfig{
				domain:                            servingDomain,
				component:                         testComponent,
				backendDestination:                Stackdriver,
				reportingPeriod:                   60 * time.Second,
				isStackdriverBackend:              true,
				stackdriverMetricTypePrefix:       path.Join(servingDomain, testComponent),
				stackdriverCustomMetricTypePrefix: path.Join(customMetricTypePrefix, defaultCustomMetricSubDomain, testComponent),
<<<<<<< HEAD
				stackdriverClientConfig: stackdriverClientConfig{
=======
				stackdriverCustomMetricsSubDomain: defaultCustomMetricSubDomain,
				stackdriverClientConfig: StackdriverClientConfig{
>>>>>>> 4d39b058
					ProjectID: testProj,
				},
			},
			expectedNewExporter: true,
		}, {
			name: "overriddenReportingPeriodPrometheus",
			ops: ExporterOptions{
				ConfigMap: map[string]string{
					"metrics.backend-destination":      "prometheus",
					"metrics.reporting-period-seconds": "12",
				},
				Domain:    servingDomain,
				Component: testComponent,
			},
			expectedConfig: metricsConfig{
				domain:             servingDomain,
				component:          testComponent,
				backendDestination: Prometheus,
				reportingPeriod:    12 * time.Second,
				prometheusPort:     defaultPrometheusPort,
			},
			expectedNewExporter: true,
		}, {
			name: "overriddenReportingPeriodStackdriver",
			ops: ExporterOptions{
				ConfigMap: map[string]string{
					"metrics.backend-destination":      "stackdriver",
					"metrics.stackdriver-project-id":   "test2",
					"metrics.reporting-period-seconds": "7",
				},
				Domain:    servingDomain,
				Component: testComponent,
			},
			expectedConfig: metricsConfig{
				domain:                            servingDomain,
				component:                         testComponent,
				backendDestination:                Stackdriver,
				reportingPeriod:                   7 * time.Second,
				isStackdriverBackend:              true,
				stackdriverMetricTypePrefix:       path.Join(servingDomain, testComponent),
				stackdriverCustomMetricTypePrefix: path.Join(customMetricTypePrefix, defaultCustomMetricSubDomain, testComponent),
<<<<<<< HEAD
				stackdriverClientConfig: stackdriverClientConfig{
=======
				stackdriverCustomMetricsSubDomain: defaultCustomMetricSubDomain,
				stackdriverClientConfig: StackdriverClientConfig{
>>>>>>> 4d39b058
					ProjectID: "test2",
				},
			},
			expectedNewExporter: true,
		}, {
			name: "overriddenReportingPeriodStackdriver2",
			ops: ExporterOptions{
				ConfigMap: map[string]string{
					"metrics.backend-destination":      "stackdriver",
					"metrics.stackdriver-project-id":   "test2",
					"metrics.reporting-period-seconds": "3",
				},
				Domain:    servingDomain,
				Component: testComponent,
			},
			expectedConfig: metricsConfig{
				domain:                            servingDomain,
				component:                         testComponent,
				backendDestination:                Stackdriver,
				reportingPeriod:                   3 * time.Second,
				isStackdriverBackend:              true,
				stackdriverMetricTypePrefix:       path.Join(servingDomain, testComponent),
				stackdriverCustomMetricTypePrefix: path.Join(customMetricTypePrefix, defaultCustomMetricSubDomain, testComponent),
<<<<<<< HEAD
				stackdriverClientConfig: stackdriverClientConfig{
=======
				stackdriverCustomMetricsSubDomain: defaultCustomMetricSubDomain,
				stackdriverClientConfig: StackdriverClientConfig{
>>>>>>> 4d39b058
					ProjectID: "test2",
				},
			},
		}, {
			name: "emptyReportingPeriodPrometheus",
			ops: ExporterOptions{
				ConfigMap: map[string]string{
					"metrics.backend-destination":      "prometheus",
					"metrics.reporting-period-seconds": "",
				},
				Domain:    servingDomain,
				Component: testComponent,
			},
			expectedConfig: metricsConfig{
				domain:             servingDomain,
				component:          testComponent,
				backendDestination: Prometheus,
				reportingPeriod:    5 * time.Second,
				prometheusPort:     defaultPrometheusPort,
			},
			expectedNewExporter: true,
		}, {
			name: "emptyReportingPeriodStackdriver",
			ops: ExporterOptions{
				ConfigMap: map[string]string{
					"metrics.backend-destination":      "stackdriver",
					"metrics.stackdriver-project-id":   "test2",
					"metrics.reporting-period-seconds": "",
				},
				Domain:    servingDomain,
				Component: testComponent,
			},
			expectedConfig: metricsConfig{
				domain:                            servingDomain,
				component:                         testComponent,
				backendDestination:                Stackdriver,
				reportingPeriod:                   60 * time.Second,
				isStackdriverBackend:              true,
				stackdriverMetricTypePrefix:       path.Join(servingDomain, testComponent),
				stackdriverCustomMetricTypePrefix: path.Join(customMetricTypePrefix, defaultCustomMetricSubDomain, testComponent),
<<<<<<< HEAD
				stackdriverClientConfig: stackdriverClientConfig{
=======
				stackdriverCustomMetricsSubDomain: defaultCustomMetricSubDomain,
				stackdriverClientConfig: StackdriverClientConfig{
>>>>>>> 4d39b058
					ProjectID: "test2",
				},
			},
			expectedNewExporter: true,
		}, {
			name: "allowStackdriverCustomMetric",
			ops: ExporterOptions{
				ConfigMap: map[string]string{
					"metrics.backend-destination":              "stackdriver",
					"metrics.stackdriver-project-id":           "test2",
					"metrics.reporting-period-seconds":         "",
					"metrics.allow-stackdriver-custom-metrics": "true",
				},
				Domain:    servingDomain,
				Component: testComponent,
			},
			expectedConfig: metricsConfig{
				domain:                            servingDomain,
				component:                         testComponent,
				backendDestination:                Stackdriver,
				reportingPeriod:                   60 * time.Second,
				isStackdriverBackend:              true,
				stackdriverMetricTypePrefix:       path.Join(servingDomain, testComponent),
				stackdriverCustomMetricTypePrefix: path.Join(customMetricTypePrefix, defaultCustomMetricSubDomain, testComponent),
<<<<<<< HEAD
				stackdriverClientConfig: stackdriverClientConfig{
=======
				allowStackdriverCustomMetrics:     true,
				stackdriverCustomMetricsSubDomain: defaultCustomMetricSubDomain,
				stackdriverClientConfig: StackdriverClientConfig{
>>>>>>> 4d39b058
					ProjectID: "test2",
				},
			},
		}, {
			name: "allowStackdriverCustomMetric with subdomain",
			ops: ExporterOptions{
				ConfigMap: map[string]string{
					"metrics.backend-destination":                  "stackdriver",
					"metrics.stackdriver-project-id":               "test2",
					"metrics.reporting-period-seconds":             "",
					"metrics.stackdriver-custom-metrics-subdomain": customSubDomain,
				},
				Domain:    servingDomain,
				Component: testComponent,
			},
			expectedConfig: metricsConfig{
				domain:                            servingDomain,
				component:                         testComponent,
				backendDestination:                Stackdriver,
				reportingPeriod:                   60 * time.Second,
				isStackdriverBackend:              true,
				stackdriverMetricTypePrefix:       path.Join(servingDomain, testComponent),
				stackdriverCustomMetricTypePrefix: path.Join(customMetricTypePrefix, customSubDomain, testComponent),
<<<<<<< HEAD
				stackdriverClientConfig: stackdriverClientConfig{
=======
				stackdriverCustomMetricsSubDomain: customSubDomain,
				stackdriverClientConfig: StackdriverClientConfig{
>>>>>>> 4d39b058
					ProjectID: "test2",
				},
			},
		}, {
			name: "overridePrometheusPort",
			ops: ExporterOptions{
				ConfigMap: map[string]string{
					"metrics.backend-destination": "prometheus",
				},
				Domain:         servingDomain,
				Component:      testComponent,
				PrometheusPort: 9091,
			},
			expectedConfig: metricsConfig{
				domain:             servingDomain,
				component:          testComponent,
				backendDestination: Prometheus,
				reportingPeriod:    5 * time.Second,
				prometheusPort:     9091,
			},
			expectedNewExporter: true,
		}}
	envTests = []struct {
		name           string
		ops            ExporterOptions
		expectedConfig metricsConfig
	}{
		{
			name: "stackdriverFromEnv",
			ops: ExporterOptions{
				ConfigMap: map[string]string{},
				Domain:    servingDomain,
				Component: testComponent,
			},
			expectedConfig: metricsConfig{
				domain:                            servingDomain,
				component:                         testComponent,
				backendDestination:                Stackdriver,
				reportingPeriod:                   60 * time.Second,
				isStackdriverBackend:              true,
				stackdriverMetricTypePrefix:       path.Join(servingDomain, testComponent),
				stackdriverCustomMetricTypePrefix: path.Join(customMetricTypePrefix, defaultCustomMetricSubDomain, testComponent),
			},
		}, {
			name: "validPrometheus",
			ops: ExporterOptions{
				ConfigMap: map[string]string{"metrics.backend-destination": "prometheus"},
				Domain:    servingDomain,
				Component: testComponent,
			},
			expectedConfig: metricsConfig{
				domain:             servingDomain,
				component:          testComponent,
				backendDestination: Prometheus,
				reportingPeriod:    5 * time.Second,
				prometheusPort:     defaultPrometheusPort,
			},
		}}
)

func TestGetMetricsConfig(t *testing.T) {
	for _, test := range errorTests {
		t.Run(test.name, func(t *testing.T) {
			defer ClearAll()
			_, err := createMetricsConfig(test.ops, TestLogger(t))
			if err.Error() != test.expectedErr {
				t.Errorf("Wanted err: %v, got: %v", test.expectedErr, err)
			}
		})
	}

	for _, test := range successTests {
		t.Run(test.name, func(t *testing.T) {
			defer ClearAll()
			mc, err := createMetricsConfig(test.ops, TestLogger(t))
			if err != nil {
				t.Errorf("Wanted valid config %v, got error %v", test.expectedConfig, err)
			}
			if diff := cmp.Diff(test.expectedConfig, *mc, cmp.AllowUnexported(*mc), cmpopts.IgnoreTypes(mc.recorder)); diff != "" {
				t.Errorf("Invalid config (-want +got):\n%s", diff)
			}
		})
	}
}

func TestGetMetricsConfig_fromEnv(t *testing.T) {
	os.Setenv(defaultBackendEnvName, "stackdriver")
	for _, test := range envTests {
		t.Run(test.name, func(t *testing.T) {
			defer ClearAll()
			mc, err := createMetricsConfig(test.ops, TestLogger(t))
			if err != nil {
				t.Errorf("Wanted valid config %v, got error %v", test.expectedConfig, err)
			}
			if diff := cmp.Diff(test.expectedConfig, *mc, cmp.AllowUnexported(*mc), cmpopts.IgnoreTypes(mc.recorder)); diff != "" {
				t.Errorf("Invalid config (-want +got):\n%s", diff)
			}
		})
	}
	os.Unsetenv(defaultBackendEnvName)
}

func TestIsNewExporterRequiredFromNilConfig(t *testing.T) {
	setCurMetricsConfig(nil)
	for _, test := range successTests {
		t.Run(test.name, func(t *testing.T) {
			defer ClearAll()
			mc, err := createMetricsConfig(test.ops, TestLogger(t))
			if err != nil {
				t.Errorf("Wanted valid config %v, got error %v", test.expectedConfig, err)
			}
			changed := isNewExporterRequired(mc)
			if changed != test.expectedNewExporter {
				t.Errorf("isMetricsConfigChanged=%v wanted %v", changed, test.expectedNewExporter)
			}
			setCurMetricsConfig(mc)
		})
	}
}

func TestIsNewExporterRequired(t *testing.T) {
	tests := []struct {
		name                string
		oldConfig           metricsConfig
		newConfig           metricsConfig
		newExporterRequired bool
	}{{
		name: "backendPrometheusChangeStackdriverClientConfig",
		oldConfig: metricsConfig{
			domain:             servingDomain,
			component:          testComponent,
			backendDestination: Prometheus,
		},
		newConfig: metricsConfig{
			domain:             servingDomain,
			component:          testComponent,
			backendDestination: Prometheus,
			stackdriverClientConfig: StackdriverClientConfig{
				ProjectID:   testProj,
				ClusterName: "cluster",
			},
		},
		newExporterRequired: false,
	}, {
		name: "changeMetricsBackend",
		oldConfig: metricsConfig{
			domain:                            servingDomain,
			component:                         testComponent,
			backendDestination:                Stackdriver,
			reportingPeriod:                   60 * time.Second,
			isStackdriverBackend:              true,
			stackdriverMetricTypePrefix:       path.Join(servingDomain, testComponent),
			stackdriverCustomMetricTypePrefix: path.Join(customMetricTypePrefix, defaultCustomMetricSubDomain, testComponent),
		},
		newConfig: metricsConfig{
			domain:                            servingDomain,
			component:                         testComponent,
			backendDestination:                Prometheus,
			reportingPeriod:                   60 * time.Second,
			isStackdriverBackend:              true,
			stackdriverMetricTypePrefix:       path.Join(servingDomain, testComponent),
			stackdriverCustomMetricTypePrefix: path.Join(customMetricTypePrefix, defaultCustomMetricSubDomain, testComponent),
		},
		newExporterRequired: true,
	}, {
		name: "changeComponent",
		oldConfig: metricsConfig{
			domain:    servingDomain,
			component: "component1",
		},
		newConfig: metricsConfig{
			domain:    servingDomain,
			component: "component2",
		},
		newExporterRequired: false,
	}, {
		name: "backendStackdriverChangeProjectID",
		oldConfig: metricsConfig{
			domain:             servingDomain,
			component:          testComponent,
			backendDestination: Stackdriver,
			stackdriverClientConfig: StackdriverClientConfig{
				ProjectID: "proj1",
			},
		},
		newConfig: metricsConfig{
			domain:             servingDomain,
			component:          testComponent,
			backendDestination: Stackdriver,
			stackdriverClientConfig: StackdriverClientConfig{
				ProjectID: "proj2",
			},
		},
		newExporterRequired: true,
	}, {
		name: "backendStackdriverChangeStackdriverClientConfig",
		oldConfig: metricsConfig{
			domain:             servingDomain,
			component:          testComponent,
			backendDestination: Stackdriver,
			stackdriverClientConfig: StackdriverClientConfig{
				ProjectID:   testProj,
				ClusterName: "cluster1",
			},
		},
		newConfig: metricsConfig{
			domain:             servingDomain,
			component:          testComponent,
			backendDestination: Stackdriver,
			stackdriverClientConfig: StackdriverClientConfig{
				ProjectID:   testProj,
				ClusterName: "cluster2",
			},
		},
		newExporterRequired: true,
	}}

	for _, test := range tests {
		t.Run(test.name, func(t *testing.T) {
			setCurMetricsConfig(&test.oldConfig)
			actualNewExporterRequired := isNewExporterRequired(&test.newConfig)
			if test.newExporterRequired != actualNewExporterRequired {
				t.Errorf("isNewExporterRequired returned incorrect value. Expected: [%v], Got: [%v]. Old config: [%v], New config: [%v]", test.newExporterRequired, actualNewExporterRequired, test.oldConfig, test.newConfig)
			}
		})
	}
}

func TestUpdateExporter(t *testing.T) {
	setCurMetricsConfig(nil)
	oldConfig := getCurMetricsConfig()
	for _, test := range successTests[1:] {
		t.Run(test.name, func(t *testing.T) {
			defer ClearAll()
			UpdateExporter(test.ops, TestLogger(t))
			mConfig := getCurMetricsConfig()
			if mConfig == oldConfig {
				t.Error("Expected metrics config change")
			}
			if diff := cmp.Diff(test.expectedConfig, *mConfig, cmp.AllowUnexported(*mConfig), cmpopts.IgnoreTypes(mConfig.recorder)); diff != "" {
				t.Errorf("Invalid config (-want +got):\n%s", diff)
			}
			oldConfig = mConfig
		})
	}

	for _, test := range errorTests {
		t.Run(test.name, func(t *testing.T) {
			defer ClearAll()
			UpdateExporter(test.ops, TestLogger(t))
			mConfig := getCurMetricsConfig()
			if mConfig != oldConfig {
				t.Error("mConfig should not change")
			}
		})
	}
}

func TestUpdateExporter_doesNotCreateExporter(t *testing.T) {
	setCurMetricsConfig(nil)
	for _, test := range errorTests {
		t.Run(test.name, func(t *testing.T) {
			defer ClearAll()
			UpdateExporter(test.ops, TestLogger(t))
			mConfig := getCurMetricsConfig()
			if mConfig != nil {
				t.Error("mConfig should not be created")
			}
		})
	}
}

func TestMetricsOptions(t *testing.T) {
	testCases := map[string]struct {
		opts    *ExporterOptions
		want    string
		wantErr string
	}{
		"nil": {
			opts:    nil,
			want:    "",
			wantErr: "json options string is empty",
		},
		"happy": {
			opts: &ExporterOptions{
				Domain:         "domain",
				Component:      "component",
				PrometheusPort: 9090,
				ConfigMap: map[string]string{
					"foo":   "bar",
					"boosh": "kakow",
				},
			},
			want: `{"Domain":"domain","Component":"component","PrometheusPort":9090,"ConfigMap":{"boosh":"kakow","foo":"bar"}}`,
		},
	}
	for n, tc := range testCases {
		t.Run(n, func(t *testing.T) {
			jsonOpts, err := MetricsOptionsToJson(tc.opts)
			if err != nil {
				t.Errorf("error while converting metrics config to json: %v", err)
			}
			// Test to json.
			{
				want := tc.want
				got := jsonOpts
				if diff := cmp.Diff(want, got); diff != "" {
					t.Errorf("unexpected (-want, +got) = %v", diff)
					t.Log(got)
				}
			}
			// Test to options.
			{
				want := tc.opts
				got, gotErr := JsonToMetricsOptions(jsonOpts)

				if gotErr != nil {
					if diff := cmp.Diff(tc.wantErr, gotErr.Error()); diff != "" {
						t.Errorf("unexpected err (-want, +got) = %v", diff)
					}
				} else if tc.wantErr != "" {
					t.Errorf("expected err %v", tc.wantErr)
				}

				if diff := cmp.Diff(want, got); diff != "" {
					t.Errorf("unexpected (-want, +got) = %v", diff)
					t.Log(got)
				}
			}
		})
	}
}

func TestNewStackdriverConfigFromMap(t *testing.T) {
	tests := []struct {
		name           string
		stringMap      map[string]string
		expectedConfig StackdriverClientConfig
	}{{
		name: "fullSdConfig",
		stringMap: map[string]string{
			"metrics.stackdriver-project-id":   "project",
			"metrics.stackdriver-gcp-location": "us-west1",
			"metrics.stackdriver-cluster-name": "cluster",
			"metrics.stackdriver-use-secret":   "true",
		},
		expectedConfig: StackdriverClientConfig{
			ProjectID:   "project",
			GCPLocation: "us-west1",
			ClusterName: "cluster",
			UseSecret:   true,
		},
	}, {
		name:           "emptySdConfig",
		stringMap:      map[string]string{},
		expectedConfig: StackdriverClientConfig{},
	}, {
		name: "partialSdConfig",
		stringMap: map[string]string{
			"metrics.stackdriver-project-id":   "project",
			"metrics.stackdriver-gcp-location": "us-west1",
			"metrics.stackdriver-cluster-name": "cluster",
		},
		expectedConfig: StackdriverClientConfig{
			ProjectID:   "project",
			GCPLocation: "us-west1",
			ClusterName: "cluster",
			UseSecret:   false,
		},
	}, {
		name:           "nil",
		stringMap:      nil,
		expectedConfig: StackdriverClientConfig{},
	}}

	for _, test := range tests {
		t.Run(test.name, func(t *testing.T) {
			c := NewStackdriverClientConfigFromMap(test.stringMap)
			if test.expectedConfig != *c {
				t.Errorf("Incorrect stackdriver config. Expected: [%v], Got: [%v]", test.expectedConfig, *c)
			}
		})
	}
}

// TODO(evankanderson): Move the Stackdriver / Record patching out of config.go
func TestStackdriverRecord(t *testing.T) {
	testCases := map[string]struct {
		opts map[string]string
		servedCounter int64
		statCounter int64
	}{
		"non-stackdriver": {
			opts: map[string]string{
				"metrics.backend-destination": "prometheus",
			},
			servedCounter: 1,
			statCounter: 1,
		},
		"stackdriver with custom metrics": {
			opts:  map[string]string{
				"metrics.backend-destination": "stackdriver",
				"metrics.allow-stackdriver-custom-metrics": "true",
			},
			servedCounter: 1,
			statCounter: 1,
		},
		"stackdriver no custom metrics": {
			opts: map[string]string{
				"metrics.backend-destination": "stackdriver",
			},
			servedCounter: 1,
			statCounter: 0,
		},
	}

	servedCount := stats.Int64("request_count", "Number of requests", stats.UnitNone)
	statCount := stats.Int64("stat_errors", "Number of errors calling stat", stats.UnitNone)
	emptyTags := map[string]string{}

	for name, data := range(testCases) {
		t.Run(name, func(t *testing.T){
			defer ClearAll()
			opts := ExporterOptions{
				ConfigMap: data.opts,
				Domain: "knative.dev/internal/serving",
				Component: "activator",
			}
			mc, err := createMetricsConfig(opts, TestLogger(t))
			if err != nil {
				t.Errorf("Expected valid config %+v, got error: %v\n", opts, err)
			}
			setCurMetricsConfig(mc)
			ctx := context.Background()
			v := []*view.View{
				&view.View{Measure: servedCount, Aggregation: view.Count()},
				&view.View{Measure: statCount, Aggregation: view.Count()},
			}
			err = view.Register(v...)
			if err != nil {
				t.Errorf("Failed to register %+v in stats backend: %v", v, err)
			}
			defer view.Unregister(v...)

			// Try recording each metric and checking the result.
			Record(ctx, servedCount.M(1))
			metricstest.CheckCountData(t, servedCount.Name(), emptyTags, data.servedCounter)

			Record(ctx, statCount.M(1))
			if data.statCounter != 0 {
				metricstest.CheckCountData(t, statCount.Name(), emptyTags, data.statCounter)
			} else {
				metricstest.CheckStatsNotReported(t, statCount.Name())
			}
		})
	}
}<|MERGE_RESOLUTION|>--- conflicted
+++ resolved
@@ -196,21 +196,11 @@
 				isStackdriverBackend:              true,
 				stackdriverMetricTypePrefix:       path.Join(servingDomain, testComponent),
 				stackdriverCustomMetricTypePrefix: path.Join(customMetricTypePrefix, defaultCustomMetricSubDomain, testComponent),
-<<<<<<< HEAD
-				stackdriverClientConfig: stackdriverClientConfig{
-					ProjectID:          anotherProj,
-					GCPLocation:        "us-west1",
-					ClusterName:        "cluster",
-					GCPSecretName:      "secret",
-					GCPSecretNamespace: "secret-ns",
-=======
-				stackdriverCustomMetricsSubDomain: defaultCustomMetricSubDomain,
 				stackdriverClientConfig: StackdriverClientConfig{
 					ProjectID:   anotherProj,
 					GCPLocation: "us-west1",
 					ClusterName: "cluster",
 					UseSecret:   true,
->>>>>>> 4d39b058
 				},
 			},
 			expectedNewExporter: true,
@@ -233,12 +223,7 @@
 				isStackdriverBackend:              true,
 				stackdriverMetricTypePrefix:       path.Join(servingDomain, testComponent),
 				stackdriverCustomMetricTypePrefix: path.Join(customMetricTypePrefix, defaultCustomMetricSubDomain, testComponent),
-<<<<<<< HEAD
-				stackdriverClientConfig: stackdriverClientConfig{
-=======
-				stackdriverCustomMetricsSubDomain: defaultCustomMetricSubDomain,
 				stackdriverClientConfig: StackdriverClientConfig{
->>>>>>> 4d39b058
 					ProjectID:   anotherProj,
 					ClusterName: "cluster",
 				},
@@ -279,12 +264,7 @@
 				isStackdriverBackend:              true,
 				stackdriverMetricTypePrefix:       path.Join(servingDomain, testComponent),
 				stackdriverCustomMetricTypePrefix: path.Join(customMetricTypePrefix, defaultCustomMetricSubDomain, testComponent),
-<<<<<<< HEAD
-				stackdriverClientConfig: stackdriverClientConfig{
-=======
-				stackdriverCustomMetricsSubDomain: defaultCustomMetricSubDomain,
 				stackdriverClientConfig: StackdriverClientConfig{
->>>>>>> 4d39b058
 					ProjectID: testProj,
 				},
 			},
@@ -326,12 +306,7 @@
 				isStackdriverBackend:              true,
 				stackdriverMetricTypePrefix:       path.Join(servingDomain, testComponent),
 				stackdriverCustomMetricTypePrefix: path.Join(customMetricTypePrefix, defaultCustomMetricSubDomain, testComponent),
-<<<<<<< HEAD
-				stackdriverClientConfig: stackdriverClientConfig{
-=======
-				stackdriverCustomMetricsSubDomain: defaultCustomMetricSubDomain,
 				stackdriverClientConfig: StackdriverClientConfig{
->>>>>>> 4d39b058
 					ProjectID: "test2",
 				},
 			},
@@ -355,12 +330,7 @@
 				isStackdriverBackend:              true,
 				stackdriverMetricTypePrefix:       path.Join(servingDomain, testComponent),
 				stackdriverCustomMetricTypePrefix: path.Join(customMetricTypePrefix, defaultCustomMetricSubDomain, testComponent),
-<<<<<<< HEAD
-				stackdriverClientConfig: stackdriverClientConfig{
-=======
-				stackdriverCustomMetricsSubDomain: defaultCustomMetricSubDomain,
 				stackdriverClientConfig: StackdriverClientConfig{
->>>>>>> 4d39b058
 					ProjectID: "test2",
 				},
 			},
@@ -401,12 +371,7 @@
 				isStackdriverBackend:              true,
 				stackdriverMetricTypePrefix:       path.Join(servingDomain, testComponent),
 				stackdriverCustomMetricTypePrefix: path.Join(customMetricTypePrefix, defaultCustomMetricSubDomain, testComponent),
-<<<<<<< HEAD
-				stackdriverClientConfig: stackdriverClientConfig{
-=======
-				stackdriverCustomMetricsSubDomain: defaultCustomMetricSubDomain,
 				stackdriverClientConfig: StackdriverClientConfig{
->>>>>>> 4d39b058
 					ProjectID: "test2",
 				},
 			},
@@ -431,13 +396,7 @@
 				isStackdriverBackend:              true,
 				stackdriverMetricTypePrefix:       path.Join(servingDomain, testComponent),
 				stackdriverCustomMetricTypePrefix: path.Join(customMetricTypePrefix, defaultCustomMetricSubDomain, testComponent),
-<<<<<<< HEAD
-				stackdriverClientConfig: stackdriverClientConfig{
-=======
-				allowStackdriverCustomMetrics:     true,
-				stackdriverCustomMetricsSubDomain: defaultCustomMetricSubDomain,
 				stackdriverClientConfig: StackdriverClientConfig{
->>>>>>> 4d39b058
 					ProjectID: "test2",
 				},
 			},
@@ -461,12 +420,7 @@
 				isStackdriverBackend:              true,
 				stackdriverMetricTypePrefix:       path.Join(servingDomain, testComponent),
 				stackdriverCustomMetricTypePrefix: path.Join(customMetricTypePrefix, customSubDomain, testComponent),
-<<<<<<< HEAD
-				stackdriverClientConfig: stackdriverClientConfig{
-=======
-				stackdriverCustomMetricsSubDomain: customSubDomain,
 				stackdriverClientConfig: StackdriverClientConfig{
->>>>>>> 4d39b058
 					ProjectID: "test2",
 				},
 			},
