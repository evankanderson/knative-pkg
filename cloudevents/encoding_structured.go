--- conflicted
+++ resolved
@@ -55,7 +55,6 @@
 }
 
 // FromRequest parses a CloudEvent from structured content encoding.
-<<<<<<< HEAD
 func (structured) FromRequest(data interface{}, r *http.Request) (LoadContext, error) {
 	raw := make(map[string]json.RawMessage)
 	if err := json.NewDecoder(r.Body).Decode(&raw); err != nil {
@@ -65,14 +64,9 @@
 	rawData := raw["data"]
 	delete(raw, "data")
 
-	jsonDebug, _ := json.Marshal(raw)
-	fmt.Printf("Decoding from %q\n\n\n", jsonDebug)
-
-	// TODO: support both v01 and v02 encoding
 	var ec ContextType
 	v := ""
 	if err := json.Unmarshal(raw["specversion"], &v); err == nil && v == V02CloudEventsVersion {
-		fmt.Printf("specversion is %q\n", v)
 		ec = &V02EventContext{}
 	} else if err := json.Unmarshal(raw["cloudEventsVersion"], &v); err == nil && v == V01CloudEventsVersion {
 		ec = &V01EventContext{}
@@ -82,30 +76,12 @@
 		// TODO: change behavior to be an error:
 		// return nil, fmt.Errorf("Could not determine Cloud Events version from payload: %q", data)
 	}
+
 	if err := ec.FromJSON(raw); err != nil {
-		fmt.Printf("FromJSON failed for %q: %v\n", jsonDebug, err)
 		return nil, err
 	}
 
 	contentType := ec.DataContentType()
-=======
-func (structured) FromRequest(data interface{}, r *http.Request) (*EventContext, error) {
-	raw := make(map[string]json.RawMessage)
-	if err := json.NewDecoder(r.Body).Decode(&raw); err != nil {
-		return nil, err
-	}
-
-	rawData := raw["data"]
-	delete(raw, "data")
-
-	// TODO: support both v01 and v02 encoding
-	ec := &EventContext{}
-	if err := ec.FromJSON(raw); err != nil {
-		return nil, err
-	}
-
-	contentType := ec.ContentType
->>>>>>> f9612ef7
 	if contentType == "" {
 		contentType = contentTypeJSON
 	}
