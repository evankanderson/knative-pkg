--- conflicted
+++ resolved
@@ -20,10 +20,7 @@
 
 import (
 	"bytes"
-<<<<<<< HEAD
 	"fmt"
-=======
->>>>>>> f9612ef7
 	"io/ioutil"
 	"net/http"
 	"net/url"
@@ -70,7 +67,6 @@
 	// AsHeaders converts this EventContext to a set of HTTP headers.
 	AsHeaders() http.Header
 }
-<<<<<<< HEAD
 
 // BinaryLoader implements an interface for translating a binary encoding HTTP
 // request or response to a an EventContext (possibly one of several versions).
@@ -82,7 +78,6 @@
 
 // FromRequest parses event data and context from an HTTP request.
 func (binary) FromRequest(data interface{}, r *http.Request) (LoadContext, error) {
-	// TODO: detect version and create correct VXXEventContext
 	var ec ContextType
 	if r.Header.Get("CE-SpecVersion") == V02CloudEventsVersion {
 		ec = &V02EventContext{}
@@ -91,31 +86,12 @@
 	} else {
 		return nil, fmt.Errorf("Could not determine Cloud Events version from header: %+v", r.Header)
 	}
+
 	if err := ec.FromHeaders(r.Header); err != nil {
 		return nil, err
 	}
 
 	if err := unmarshalEventData(ec.DataContentType(), r.Body, data); err != nil {
-=======
-
-// BinaryLoader implements an interface for translating a binary encoding HTTP
-// request or response to a an EventContext (possibly one of several versions).
-type BinaryLoader interface {
-	// FromHeaders copies data from the supplied HTTP headers into the object.
-	// Values will be defaulted if necessary.
-	FromHeaders(in http.Header) error
-}
-
-// FromRequest parses event data and context from an HTTP request.
-func (binary) FromRequest(data interface{}, r *http.Request) (*EventContext, error) {
-	// TODO: detect version and create correct VXXEventContext
-	ec := &EventContext{}
-	if err := ec.FromHeaders(r.Header); err != nil {
-		return nil, err
-	}
-
-	if err := unmarshalEventData(ec.ContentType, r.Body, data); err != nil {
->>>>>>> f9612ef7
 		return nil, err
 	}
 
