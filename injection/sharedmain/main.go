/*
Copyright 2019 The Knative Authors

Licensed under the Apache License, Version 2.0 (the "License");
you may not use this file except in compliance with the License.
You may obtain a copy of the License at

    http://www.apache.org/licenses/LICENSE-2.0

Unless required by applicable law or agreed to in writing, software
distributed under the License is distributed on an "AS IS" BASIS,
WITHOUT WARRANTIES OR CONDITIONS OF ANY KIND, either express or implied.
See the License for the specific language governing permissions and
limitations under the License.
*/

package sharedmain

import (
	"context"
	"flag"
	"fmt"
	"log"
	"net/http"
	"os"
	"os/user"
	"path/filepath"
	"time"

	"go.opencensus.io/stats/view"
	"golang.org/x/sync/errgroup"
	corev1 "k8s.io/api/core/v1"
	metav1 "k8s.io/apimachinery/pkg/apis/meta/v1"
	"k8s.io/apimachinery/pkg/labels"
	"k8s.io/client-go/rest"
	"k8s.io/client-go/tools/clientcmd"

	"go.uber.org/zap"
	apierrors "k8s.io/apimachinery/pkg/api/errors"
	kubeclient "knative.dev/pkg/client/injection/kube/client"
	"knative.dev/pkg/configmap"
	"knative.dev/pkg/controller"
	"knative.dev/pkg/injection"
	"knative.dev/pkg/logging"
	"knative.dev/pkg/metrics"
	"knative.dev/pkg/profiling"
	"knative.dev/pkg/signals"
	"knative.dev/pkg/system"
	"knative.dev/pkg/version"
	"knative.dev/pkg/webhook"
)

// GetConfig returns a rest.Config to be used for kubernetes client creation.
// It does so in the following order:
//   1. Use the passed kubeconfig/masterURL.
//   2. Fallback to the KUBECONFIG environment variable.
//   3. Fallback to in-cluster config.
//   4. Fallback to the ~/.kube/config.
func GetConfig(masterURL, kubeconfig string) (*rest.Config, error) {
	if kubeconfig == "" {
		kubeconfig = os.Getenv("KUBECONFIG")
	}
	// If we have an explicit indication of where the kubernetes config lives, read that.
	if kubeconfig != "" {
		return clientcmd.BuildConfigFromFlags(masterURL, kubeconfig)
	}
	// If not, try the in-cluster config.
	if c, err := rest.InClusterConfig(); err == nil {
		return c, nil
	}
	// If no in-cluster config, try the default location in the user's home directory.
	if usr, err := user.Current(); err == nil {
		if c, err := clientcmd.BuildConfigFromFlags("", filepath.Join(usr.HomeDir, ".kube", "config")); err == nil {
			return c, nil
		}
	}

	return nil, fmt.Errorf("could not create a valid kubeconfig")
}

// GetLoggingConfig gets the logging config from either the file system if present
// or via reading a configMap from the API.
// The context is expected to be initialized with injection.
func GetLoggingConfig(ctx context.Context) (*logging.Config, error) {
	loggingConfigMap, err := kubeclient.Get(ctx).CoreV1().ConfigMaps(system.Namespace()).Get(logging.ConfigMapName(), metav1.GetOptions{})
	if err != nil {
		if apierrors.IsNotFound(err) {
			return logging.NewConfigFromMap(nil)
		} else {
			return nil, err
		}
	}

	return logging.NewConfigFromConfigMap(loggingConfigMap)
}

// Main runs the generic main flow for non-webhook controllers with a new
// context. Use WebhookMainWith* if you need to serve webhooks.
func Main(component string, ctors ...injection.ControllerConstructor) {
	// Set up signals so we handle the first shutdown signal gracefully.
	MainWithContext(signals.NewContext(), component, ctors...)
}

// MainWithContext runs the generic main flow for non-webhook controllers. Use
// WebhookMainWithContext if you need to serve webhooks.
func MainWithContext(ctx context.Context, component string, ctors ...injection.ControllerConstructor) {
	MainWithConfig(ctx, component, ParseAndGetConfigOrDie(), ctors...)
}

// MainWithConfig runs the generic main flow for non-webhook controllers. Use
// WebhookMainWithConfig if you need to serve webhooks.
func MainWithConfig(ctx context.Context, component string, cfg *rest.Config, ctors ...injection.ControllerConstructor) {
	log.Printf("Registering %d clients", len(injection.Default.GetClients()))
	log.Printf("Registering %d informer factories", len(injection.Default.GetInformerFactories()))
	log.Printf("Registering %d informers", len(injection.Default.GetInformers()))
	log.Printf("Registering %d controllers", len(ctors))

	MemStatsOrDie(ctx)

	// Adjust our client's rate limits based on the number of controllers we are running.
	cfg.QPS = float32(len(ctors)) * rest.DefaultQPS
	cfg.Burst = len(ctors) * rest.DefaultBurst

	ctx, informers := injection.Default.SetupInformers(ctx, cfg)

	logger, atomicLevel := SetupLoggerOrDie(ctx, component)
	defer flush(logger)
	ctx = logging.WithLogger(ctx, logger)
	profilingHandler := profiling.NewHandler(logger, false)

	CheckK8sClientMinimumVersionOrDie(ctx, logger)
	cmw := SetupConfigMapWatchOrDie(ctx, logger)
	controllers, _ := ControllersAndWebhooksFromCtors(ctx, cmw, ctors...)
	WatchLoggingConfigOrDie(ctx, cmw, logger, atomicLevel, component)
	WatchObservabilityConfigOrDie(ctx, cmw, profilingHandler, logger, component)

	logger.Info("Starting configuration manager...")
	if err := cmw.Start(ctx.Done()); err != nil {
		logger.Fatalw("Failed to start configuration manager", zap.Error(err))
	}
	logger.Info("Starting informers...")
	if err := controller.StartInformers(ctx.Done(), informers...); err != nil {
		logger.Fatalw("Failed to start informers", zap.Error(err))
	}
	logger.Info("Starting controllers...")
	go controller.StartAll(ctx.Done(), controllers...)

	profilingServer := profiling.NewServer(profilingHandler)
	eg, egCtx := errgroup.WithContext(ctx)
	eg.Go(profilingServer.ListenAndServe)

	// This will block until either a signal arrives or one of the grouped functions
	// returns an error.
	<-egCtx.Done()

	profilingServer.Shutdown(context.Background())
	// Don't forward ErrServerClosed as that indicates we're already shutting down.
	if err := eg.Wait(); err != nil && err != http.ErrServerClosed {
		logger.Errorw("Error while running server", zap.Error(err))
	}
}

// WebhookMainWithContext runs the generic main flow for controllers and
// webhooks. Use MainWithContext if you do not need to serve webhooks.
func WebhookMainWithContext(ctx context.Context, component string, ctors ...injection.ControllerConstructor) {
	WebhookMainWithConfig(ctx, component, ParseAndGetConfigOrDie(), ctors...)
}

// WebhookMainWithConfig runs the generic main flow for controllers and webhooks
// with the given config. Use MainWithConfig if you do not need to serve
// webhooks.
func WebhookMainWithConfig(ctx context.Context, component string, cfg *rest.Config, ctors ...injection.ControllerConstructor) {
	log.Printf("Registering %d clients", len(injection.Default.GetClients()))
	log.Printf("Registering %d informer factories", len(injection.Default.GetInformerFactories()))
	log.Printf("Registering %d informers", len(injection.Default.GetInformers()))
	log.Printf("Registering %d controllers", len(ctors))

<<<<<<< HEAD
	// Watch the observability config map
	if _, err := kubeclient.Get(ctx).CoreV1().ConfigMaps(system.Namespace()).Get(metrics.ConfigMapName(),
		metav1.GetOptions{}); err == nil {
		// NOTE: Do not use secrets.Get(ctx) here to get a SecretLister, as it will register
		// a *global* SecretInformer and require cluster-level `secrets.list` permission,
		// even if you scope down the Lister to a given namespace after requesting it. Instead,
		// we package up a function from kubeclient.
		// TODO(evankanderson): If this direct request to the apiserver on each TLS connection
		// to the opencensus agent is too much load, switch to a cached Secret.
		secretFetcher := func(name string) (*corev1.Secret, error) {
			return kubeclient.Get(ctx).CoreV1().Secrets(system.Namespace()).Get(name, metav1.GetOptions{})
		}
		cmw.Watch(metrics.ConfigMapName(),
			metrics.ConfigMapWatcher(component, secretFetcher, logger),
			profilingHandler.UpdateFromConfigMap)
	} else if !apierrors.IsNotFound(err) {
		logger.With(zap.Error(err)).Fatalf("Error reading ConfigMap %q", metrics.ConfigMapName())
	}
=======
	MemStatsOrDie(ctx)

	// Adjust our client's rate limits based on the number of controllers we are running.
	cfg.QPS = float32(len(ctors)) * rest.DefaultQPS
	cfg.Burst = len(ctors) * rest.DefaultBurst
	ctx, informers := injection.Default.SetupInformers(ctx, cfg)
>>>>>>> d771641c

	logger, atomicLevel := SetupLoggerOrDie(ctx, component)
	defer flush(logger)
	ctx = logging.WithLogger(ctx, logger)
	profilingHandler := profiling.NewHandler(logger, false)

	CheckK8sClientMinimumVersionOrDie(ctx, logger)
	cmw := SetupConfigMapWatchOrDie(ctx, logger)
	controllers, webhooks := ControllersAndWebhooksFromCtors(ctx, cmw, ctors...)
	WatchLoggingConfigOrDie(ctx, cmw, logger, atomicLevel, component)
	WatchObservabilityConfigOrDie(ctx, cmw, profilingHandler, logger, component)

	logger.Info("Starting configuration manager...")
	if err := cmw.Start(ctx.Done()); err != nil {
		logger.Fatalw("Failed to start configuration manager", zap.Error(err))
	}
	logger.Info("Starting informers...")
	if err := controller.StartInformers(ctx.Done(), informers...); err != nil {
		logger.Fatalw("Failed to start informers", zap.Error(err))
	}
	logger.Info("Starting controllers...")
	go controller.StartAll(ctx.Done(), controllers...)

	profilingServer := profiling.NewServer(profilingHandler)

	eg, egCtx := errgroup.WithContext(ctx)
	eg.Go(profilingServer.ListenAndServe)

	// If we have one or more admission controllers, then start the webhook
	// and pass them in.
	if len(webhooks) > 0 {
		// Register webhook metrics
		webhook.RegisterMetrics()

		wh, err := webhook.New(ctx, webhooks)
		if err != nil {
			logger.Fatalw("Failed to create webhook", zap.Error(err))
		}
		eg.Go(func() error {
			return wh.Run(ctx.Done())
		})
	}

	// This will block until either a signal arrives or one of the grouped functions
	// returns an error.
	<-egCtx.Done()

	profilingServer.Shutdown(context.Background())
	// Don't forward ErrServerClosed as that indicates we're already shutting down.
	if err := eg.Wait(); err != nil && err != http.ErrServerClosed {
		logger.Errorw("Error while running server", zap.Error(err))
	}
}

func flush(logger *zap.SugaredLogger) {
	logger.Sync()
	metrics.FlushExporter()
}

// ParseAndGetConfigOrDie parses the rest config flags and creates a client or
// dies by calling log.Fatalf.
func ParseAndGetConfigOrDie() *rest.Config {
	var (
		masterURL = flag.String("master", "",
			"The address of the Kubernetes API server. Overrides any value in kubeconfig. Only required if out-of-cluster.")
		kubeconfig = flag.String("kubeconfig", "",
			"Path to a kubeconfig. Only required if out-of-cluster.")
	)
	flag.Parse()

	cfg, err := GetConfig(*masterURL, *kubeconfig)
	if err != nil {
		log.Fatalf("Error building kubeconfig: %v", err)
	}

	return cfg
}

// MemStatsOrDie sets up reporting on Go memory usage every 30 seconds or dies
// by calling log.Fatalf.
func MemStatsOrDie(ctx context.Context) {
	msp := metrics.NewMemStatsAll()
	msp.Start(ctx, 30*time.Second)

	if err := view.Register(msp.DefaultViews()...); err != nil {
		log.Fatalf("Error exporting go memstats view: %v", err)
	}
}

// SetupLoggerOrDie sets up the logger using the config from the given context
// and returns a logger and atomic level, or dies by calling log.Fatalf.
func SetupLoggerOrDie(ctx context.Context, component string) (*zap.SugaredLogger, zap.AtomicLevel) {
	loggingConfig, err := GetLoggingConfig(ctx)
	if err != nil {
		log.Fatalf("Error reading/parsing logging configuration: %v", err)
	}
	return logging.NewLoggerFromConfig(loggingConfig, component)
}

// CheckK8sClientMinimumVersionOrDie checks that the hosting Kubernetes cluster
// is at least the minimum allowable version or dies by calling log.Fatalf.
func CheckK8sClientMinimumVersionOrDie(ctx context.Context, logger *zap.SugaredLogger) {
	kc := kubeclient.Get(ctx)
	if err := version.CheckMinimumVersion(kc.Discovery()); err != nil {
		logger.Fatalw("Version check failed", zap.Error(err))
	}
}

// SetupConfigMapWatchOrDie establishes a watch of the configmaps in the system
// namespace that are labeled to be watched or dies by calling log.Fatalf.
func SetupConfigMapWatchOrDie(ctx context.Context, logger *zap.SugaredLogger) *configmap.InformedWatcher {
	kc := kubeclient.Get(ctx)
	// Create ConfigMaps watcher with optional label-based filter.
	var cmLabelReqs []labels.Requirement
	if cmLabel := system.ResourceLabel(); cmLabel != "" {
		req, err := configmap.FilterConfigByLabelExists(cmLabel)
		if err != nil {
			logger.With(zap.Error(err)).Fatalf("Failed to generate requirement for label %q")
		}
		logger.Infof("Setting up ConfigMap watcher with label selector %q", req)
		cmLabelReqs = append(cmLabelReqs, *req)
	}
	// TODO(mattmoor): This should itself take a context and be injection-based.
	return configmap.NewInformedWatcher(kc, system.Namespace(), cmLabelReqs...)
}

// WatchLoggingConfigOrDie establishes a watch of the logging config or dies by
// calling log.Fatalf. Note, if the config does not exist, it will be defaulted
// and this method will not die.
func WatchLoggingConfigOrDie(ctx context.Context, cmw *configmap.InformedWatcher, logger *zap.SugaredLogger, atomicLevel zap.AtomicLevel, component string) {
	if _, err := kubeclient.Get(ctx).CoreV1().ConfigMaps(system.Namespace()).Get(logging.ConfigMapName(),
		metav1.GetOptions{}); err == nil {
		cmw.Watch(logging.ConfigMapName(), logging.UpdateLevelFromConfigMap(logger, atomicLevel, component))
	} else if !apierrors.IsNotFound(err) {
		logger.With(zap.Error(err)).Fatalf("Error reading ConfigMap %q", logging.ConfigMapName())
	}
}

// WatchObservabilityConfigOrDie establishes a watch of the logging config or
// dies by calling log.Fatalf. Note, if the config does not exist, it will be
// defaulted and this method will not die.
func WatchObservabilityConfigOrDie(ctx context.Context, cmw *configmap.InformedWatcher, profilingHandler *profiling.Handler, logger *zap.SugaredLogger, component string) {
	if _, err := kubeclient.Get(ctx).CoreV1().ConfigMaps(system.Namespace()).Get(metrics.ConfigMapName(),
		metav1.GetOptions{}); err == nil {
		cmw.Watch(metrics.ConfigMapName(),
			metrics.UpdateExporterFromConfigMap(component, logger),
			profilingHandler.UpdateFromConfigMap)
	} else if !apierrors.IsNotFound(err) {
		logger.With(zap.Error(err)).Fatalf("Error reading ConfigMap %q", metrics.ConfigMapName())
	}
}

// ControllersAndWebhooksFromCtors returns a list of the controllers and a list
// of the webhooks created from the given constructors.
func ControllersAndWebhooksFromCtors(ctx context.Context,
	cmw *configmap.InformedWatcher,
	ctors ...injection.ControllerConstructor) ([]*controller.Impl, []interface{}) {
	controllers := make([]*controller.Impl, 0, len(ctors))
	webhooks := make([]interface{}, 0)
	for _, cf := range ctors {
		ctrl := cf(ctx, cmw)
		controllers = append(controllers, ctrl)

		// Build a list of any reconcilers that implement webhook.AdmissionController
		switch c := ctrl.Reconciler.(type) {
		case webhook.AdmissionController, webhook.ConversionController:
			webhooks = append(webhooks, c)
		}
	}

	return controllers, webhooks
}<|MERGE_RESOLUTION|>--- conflicted
+++ resolved
@@ -175,8 +175,154 @@
 	log.Printf("Registering %d informers", len(injection.Default.GetInformers()))
 	log.Printf("Registering %d controllers", len(ctors))
 
-<<<<<<< HEAD
-	// Watch the observability config map
+	MemStatsOrDie(ctx)
+
+	// Adjust our client's rate limits based on the number of controllers we are running.
+	cfg.QPS = float32(len(ctors)) * rest.DefaultQPS
+	cfg.Burst = len(ctors) * rest.DefaultBurst
+	ctx, informers := injection.Default.SetupInformers(ctx, cfg)
+
+	logger, atomicLevel := SetupLoggerOrDie(ctx, component)
+	defer flush(logger)
+	ctx = logging.WithLogger(ctx, logger)
+	profilingHandler := profiling.NewHandler(logger, false)
+
+	CheckK8sClientMinimumVersionOrDie(ctx, logger)
+	cmw := SetupConfigMapWatchOrDie(ctx, logger)
+	controllers, webhooks := ControllersAndWebhooksFromCtors(ctx, cmw, ctors...)
+	WatchLoggingConfigOrDie(ctx, cmw, logger, atomicLevel, component)
+	WatchObservabilityConfigOrDie(ctx, cmw, profilingHandler, logger, component)
+
+	logger.Info("Starting configuration manager...")
+	if err := cmw.Start(ctx.Done()); err != nil {
+		logger.Fatalw("Failed to start configuration manager", zap.Error(err))
+	}
+	logger.Info("Starting informers...")
+	if err := controller.StartInformers(ctx.Done(), informers...); err != nil {
+		logger.Fatalw("Failed to start informers", zap.Error(err))
+	}
+	logger.Info("Starting controllers...")
+	go controller.StartAll(ctx.Done(), controllers...)
+
+	profilingServer := profiling.NewServer(profilingHandler)
+
+	eg, egCtx := errgroup.WithContext(ctx)
+	eg.Go(profilingServer.ListenAndServe)
+
+	// If we have one or more admission controllers, then start the webhook
+	// and pass them in.
+	if len(webhooks) > 0 {
+		// Register webhook metrics
+		webhook.RegisterMetrics()
+
+		wh, err := webhook.New(ctx, webhooks)
+		if err != nil {
+			logger.Fatalw("Failed to create webhook", zap.Error(err))
+		}
+		eg.Go(func() error {
+			return wh.Run(ctx.Done())
+		})
+	}
+
+	// This will block until either a signal arrives or one of the grouped functions
+	// returns an error.
+	<-egCtx.Done()
+
+	profilingServer.Shutdown(context.Background())
+	// Don't forward ErrServerClosed as that indicates we're already shutting down.
+	if err := eg.Wait(); err != nil && err != http.ErrServerClosed {
+		logger.Errorw("Error while running server", zap.Error(err))
+	}
+}
+
+func flush(logger *zap.SugaredLogger) {
+	logger.Sync()
+	metrics.FlushExporter()
+}
+
+// ParseAndGetConfigOrDie parses the rest config flags and creates a client or
+// dies by calling log.Fatalf.
+func ParseAndGetConfigOrDie() *rest.Config {
+	var (
+		masterURL = flag.String("master", "",
+			"The address of the Kubernetes API server. Overrides any value in kubeconfig. Only required if out-of-cluster.")
+		kubeconfig = flag.String("kubeconfig", "",
+			"Path to a kubeconfig. Only required if out-of-cluster.")
+	)
+	flag.Parse()
+
+	cfg, err := GetConfig(*masterURL, *kubeconfig)
+	if err != nil {
+		log.Fatalf("Error building kubeconfig: %v", err)
+	}
+
+	return cfg
+}
+
+// MemStatsOrDie sets up reporting on Go memory usage every 30 seconds or dies
+// by calling log.Fatalf.
+func MemStatsOrDie(ctx context.Context) {
+	msp := metrics.NewMemStatsAll()
+	msp.Start(ctx, 30*time.Second)
+
+	if err := view.Register(msp.DefaultViews()...); err != nil {
+		log.Fatalf("Error exporting go memstats view: %v", err)
+	}
+}
+
+// SetupLoggerOrDie sets up the logger using the config from the given context
+// and returns a logger and atomic level, or dies by calling log.Fatalf.
+func SetupLoggerOrDie(ctx context.Context, component string) (*zap.SugaredLogger, zap.AtomicLevel) {
+	loggingConfig, err := GetLoggingConfig(ctx)
+	if err != nil {
+		log.Fatalf("Error reading/parsing logging configuration: %v", err)
+	}
+	return logging.NewLoggerFromConfig(loggingConfig, component)
+}
+
+// CheckK8sClientMinimumVersionOrDie checks that the hosting Kubernetes cluster
+// is at least the minimum allowable version or dies by calling log.Fatalf.
+func CheckK8sClientMinimumVersionOrDie(ctx context.Context, logger *zap.SugaredLogger) {
+	kc := kubeclient.Get(ctx)
+	if err := version.CheckMinimumVersion(kc.Discovery()); err != nil {
+		logger.Fatalw("Version check failed", zap.Error(err))
+	}
+}
+
+// SetupConfigMapWatchOrDie establishes a watch of the configmaps in the system
+// namespace that are labeled to be watched or dies by calling log.Fatalf.
+func SetupConfigMapWatchOrDie(ctx context.Context, logger *zap.SugaredLogger) *configmap.InformedWatcher {
+	kc := kubeclient.Get(ctx)
+	// Create ConfigMaps watcher with optional label-based filter.
+	var cmLabelReqs []labels.Requirement
+	if cmLabel := system.ResourceLabel(); cmLabel != "" {
+		req, err := configmap.FilterConfigByLabelExists(cmLabel)
+		if err != nil {
+			logger.With(zap.Error(err)).Fatalf("Failed to generate requirement for label %q")
+		}
+		logger.Infof("Setting up ConfigMap watcher with label selector %q", req)
+		cmLabelReqs = append(cmLabelReqs, *req)
+	}
+	// TODO(mattmoor): This should itself take a context and be injection-based.
+	return configmap.NewInformedWatcher(kc, system.Namespace(), cmLabelReqs...)
+}
+
+// WatchLoggingConfigOrDie establishes a watch of the logging config or dies by
+// calling log.Fatalf. Note, if the config does not exist, it will be defaulted
+// and this method will not die.
+func WatchLoggingConfigOrDie(ctx context.Context, cmw *configmap.InformedWatcher, logger *zap.SugaredLogger, atomicLevel zap.AtomicLevel, component string) {
+	if _, err := kubeclient.Get(ctx).CoreV1().ConfigMaps(system.Namespace()).Get(logging.ConfigMapName(),
+		metav1.GetOptions{}); err == nil {
+		cmw.Watch(logging.ConfigMapName(), logging.UpdateLevelFromConfigMap(logger, atomicLevel, component))
+	} else if !apierrors.IsNotFound(err) {
+		logger.With(zap.Error(err)).Fatalf("Error reading ConfigMap %q", logging.ConfigMapName())
+	}
+}
+
+// WatchObservabilityConfigOrDie establishes a watch of the logging config or
+// dies by calling log.Fatalf. Note, if the config does not exist, it will be
+// defaulted and this method will not die.
+func WatchObservabilityConfigOrDie(ctx context.Context, cmw *configmap.InformedWatcher, profilingHandler *profiling.Handler, logger *zap.SugaredLogger, component string) {
 	if _, err := kubeclient.Get(ctx).CoreV1().ConfigMaps(system.Namespace()).Get(metrics.ConfigMapName(),
 		metav1.GetOptions{}); err == nil {
 		// NOTE: Do not use secrets.Get(ctx) here to get a SecretLister, as it will register
@@ -194,164 +340,6 @@
 	} else if !apierrors.IsNotFound(err) {
 		logger.With(zap.Error(err)).Fatalf("Error reading ConfigMap %q", metrics.ConfigMapName())
 	}
-=======
-	MemStatsOrDie(ctx)
-
-	// Adjust our client's rate limits based on the number of controllers we are running.
-	cfg.QPS = float32(len(ctors)) * rest.DefaultQPS
-	cfg.Burst = len(ctors) * rest.DefaultBurst
-	ctx, informers := injection.Default.SetupInformers(ctx, cfg)
->>>>>>> d771641c
-
-	logger, atomicLevel := SetupLoggerOrDie(ctx, component)
-	defer flush(logger)
-	ctx = logging.WithLogger(ctx, logger)
-	profilingHandler := profiling.NewHandler(logger, false)
-
-	CheckK8sClientMinimumVersionOrDie(ctx, logger)
-	cmw := SetupConfigMapWatchOrDie(ctx, logger)
-	controllers, webhooks := ControllersAndWebhooksFromCtors(ctx, cmw, ctors...)
-	WatchLoggingConfigOrDie(ctx, cmw, logger, atomicLevel, component)
-	WatchObservabilityConfigOrDie(ctx, cmw, profilingHandler, logger, component)
-
-	logger.Info("Starting configuration manager...")
-	if err := cmw.Start(ctx.Done()); err != nil {
-		logger.Fatalw("Failed to start configuration manager", zap.Error(err))
-	}
-	logger.Info("Starting informers...")
-	if err := controller.StartInformers(ctx.Done(), informers...); err != nil {
-		logger.Fatalw("Failed to start informers", zap.Error(err))
-	}
-	logger.Info("Starting controllers...")
-	go controller.StartAll(ctx.Done(), controllers...)
-
-	profilingServer := profiling.NewServer(profilingHandler)
-
-	eg, egCtx := errgroup.WithContext(ctx)
-	eg.Go(profilingServer.ListenAndServe)
-
-	// If we have one or more admission controllers, then start the webhook
-	// and pass them in.
-	if len(webhooks) > 0 {
-		// Register webhook metrics
-		webhook.RegisterMetrics()
-
-		wh, err := webhook.New(ctx, webhooks)
-		if err != nil {
-			logger.Fatalw("Failed to create webhook", zap.Error(err))
-		}
-		eg.Go(func() error {
-			return wh.Run(ctx.Done())
-		})
-	}
-
-	// This will block until either a signal arrives or one of the grouped functions
-	// returns an error.
-	<-egCtx.Done()
-
-	profilingServer.Shutdown(context.Background())
-	// Don't forward ErrServerClosed as that indicates we're already shutting down.
-	if err := eg.Wait(); err != nil && err != http.ErrServerClosed {
-		logger.Errorw("Error while running server", zap.Error(err))
-	}
-}
-
-func flush(logger *zap.SugaredLogger) {
-	logger.Sync()
-	metrics.FlushExporter()
-}
-
-// ParseAndGetConfigOrDie parses the rest config flags and creates a client or
-// dies by calling log.Fatalf.
-func ParseAndGetConfigOrDie() *rest.Config {
-	var (
-		masterURL = flag.String("master", "",
-			"The address of the Kubernetes API server. Overrides any value in kubeconfig. Only required if out-of-cluster.")
-		kubeconfig = flag.String("kubeconfig", "",
-			"Path to a kubeconfig. Only required if out-of-cluster.")
-	)
-	flag.Parse()
-
-	cfg, err := GetConfig(*masterURL, *kubeconfig)
-	if err != nil {
-		log.Fatalf("Error building kubeconfig: %v", err)
-	}
-
-	return cfg
-}
-
-// MemStatsOrDie sets up reporting on Go memory usage every 30 seconds or dies
-// by calling log.Fatalf.
-func MemStatsOrDie(ctx context.Context) {
-	msp := metrics.NewMemStatsAll()
-	msp.Start(ctx, 30*time.Second)
-
-	if err := view.Register(msp.DefaultViews()...); err != nil {
-		log.Fatalf("Error exporting go memstats view: %v", err)
-	}
-}
-
-// SetupLoggerOrDie sets up the logger using the config from the given context
-// and returns a logger and atomic level, or dies by calling log.Fatalf.
-func SetupLoggerOrDie(ctx context.Context, component string) (*zap.SugaredLogger, zap.AtomicLevel) {
-	loggingConfig, err := GetLoggingConfig(ctx)
-	if err != nil {
-		log.Fatalf("Error reading/parsing logging configuration: %v", err)
-	}
-	return logging.NewLoggerFromConfig(loggingConfig, component)
-}
-
-// CheckK8sClientMinimumVersionOrDie checks that the hosting Kubernetes cluster
-// is at least the minimum allowable version or dies by calling log.Fatalf.
-func CheckK8sClientMinimumVersionOrDie(ctx context.Context, logger *zap.SugaredLogger) {
-	kc := kubeclient.Get(ctx)
-	if err := version.CheckMinimumVersion(kc.Discovery()); err != nil {
-		logger.Fatalw("Version check failed", zap.Error(err))
-	}
-}
-
-// SetupConfigMapWatchOrDie establishes a watch of the configmaps in the system
-// namespace that are labeled to be watched or dies by calling log.Fatalf.
-func SetupConfigMapWatchOrDie(ctx context.Context, logger *zap.SugaredLogger) *configmap.InformedWatcher {
-	kc := kubeclient.Get(ctx)
-	// Create ConfigMaps watcher with optional label-based filter.
-	var cmLabelReqs []labels.Requirement
-	if cmLabel := system.ResourceLabel(); cmLabel != "" {
-		req, err := configmap.FilterConfigByLabelExists(cmLabel)
-		if err != nil {
-			logger.With(zap.Error(err)).Fatalf("Failed to generate requirement for label %q")
-		}
-		logger.Infof("Setting up ConfigMap watcher with label selector %q", req)
-		cmLabelReqs = append(cmLabelReqs, *req)
-	}
-	// TODO(mattmoor): This should itself take a context and be injection-based.
-	return configmap.NewInformedWatcher(kc, system.Namespace(), cmLabelReqs...)
-}
-
-// WatchLoggingConfigOrDie establishes a watch of the logging config or dies by
-// calling log.Fatalf. Note, if the config does not exist, it will be defaulted
-// and this method will not die.
-func WatchLoggingConfigOrDie(ctx context.Context, cmw *configmap.InformedWatcher, logger *zap.SugaredLogger, atomicLevel zap.AtomicLevel, component string) {
-	if _, err := kubeclient.Get(ctx).CoreV1().ConfigMaps(system.Namespace()).Get(logging.ConfigMapName(),
-		metav1.GetOptions{}); err == nil {
-		cmw.Watch(logging.ConfigMapName(), logging.UpdateLevelFromConfigMap(logger, atomicLevel, component))
-	} else if !apierrors.IsNotFound(err) {
-		logger.With(zap.Error(err)).Fatalf("Error reading ConfigMap %q", logging.ConfigMapName())
-	}
-}
-
-// WatchObservabilityConfigOrDie establishes a watch of the logging config or
-// dies by calling log.Fatalf. Note, if the config does not exist, it will be
-// defaulted and this method will not die.
-func WatchObservabilityConfigOrDie(ctx context.Context, cmw *configmap.InformedWatcher, profilingHandler *profiling.Handler, logger *zap.SugaredLogger, component string) {
-	if _, err := kubeclient.Get(ctx).CoreV1().ConfigMaps(system.Namespace()).Get(metrics.ConfigMapName(),
-		metav1.GetOptions{}); err == nil {
-		cmw.Watch(metrics.ConfigMapName(),
-			metrics.UpdateExporterFromConfigMap(component, logger),
-			profilingHandler.UpdateFromConfigMap)
-	} else if !apierrors.IsNotFound(err) {
-		logger.With(zap.Error(err)).Fatalf("Error reading ConfigMap %q", metrics.ConfigMapName())
-	}
 }
 
 // ControllersAndWebhooksFromCtors returns a list of the controllers and a list
